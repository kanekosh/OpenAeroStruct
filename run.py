--- conflicted
+++ resolved
@@ -43,13 +43,9 @@
    top = Problem()
    top.root = AeroGroup()
 
-<<<<<<< HEAD
+
    top.setup()
-   top.run()
-=======
-    top.setup()
-    top.run()
->>>>>>> be4463a3
+   top.run_once()
 
    #data = top.check_total_derivatives()
    data = top.check_partial_derivatives()
