--- conflicted
+++ resolved
@@ -49,11 +49,7 @@
                     # Airfoil properties for viscous drag calculation
                     'k_lam' : 0.05,         # percentage of chord with laminar
                                             # flow, used for viscous drag
-<<<<<<< HEAD
-                    't_over_c_cp' : np.array([0.15]),      # thickness over chord ratio (NACA0015)
-=======
                     't_over_c_cp' : np.array([0.10, 0.15, 0.2]),      # thickness over chord ratio (NACA0015)
->>>>>>> 054a3b37
                     'c_max_t' : .303,       # chordwise location of maximum (NACA0015)
                                             # thickness
                     'with_viscous' : True,  # if true, compute viscous drag
